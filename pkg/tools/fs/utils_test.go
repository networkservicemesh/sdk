<<<<<<< HEAD
// Copyright (c) 2021 Doc.ai and/or its affiliates.
=======
// Copyright (c) 2020-2021 Doc.ai and/or its affiliates.
>>>>>>> 3cc35eb3
//
// SPDX-License-Identifier: Apache-2.0
//
// Licensed under the Apache License, Version 2.0 (the "License");
// you may not use this file except in compliance with the License.
// You may obtain a copy of the License at:
//
//     http://www.apache.org/licenses/LICENSE-2.0
//
// Unless required by applicable law or agreed to in writing, software
// distributed under the License is distributed on an "AS IS" BASIS,
// WITHOUT WARRANTIES OR CONDITIONS OF ANY KIND, either express or implied.
// See the License for the specific language governing permissions and
// limitations under the License.

package fs_test

import (
	"context"
	"io/ioutil"
	"os"
	"path/filepath"
	"runtime"
	"runtime/debug"
	"testing"
	"time"

	"github.com/stretchr/testify/require"

	"github.com/networkservicemesh/sdk/pkg/tools/fs"
)

func Test_WatchFile(t *testing.T) {
	t.Skip("https://github.com/networkservicemesh/sdk/issues/848")

	root := filepath.Join(os.TempDir(), t.Name())
	defer func() {
		_ = os.RemoveAll(root)
	}()

	path := filepath.Join(root, "A")
	_ = os.MkdirAll(path, os.ModePerm)

	ctx, cancel := context.WithCancel(context.Background())
	defer cancel()

	filePath := filepath.Join(path, "file1.txt")
	ch := fs.WatchFile(ctx, filePath)

	expectEvent := func(assertFunc func(require.TestingT, interface{}, ...interface{})) {
		select {
		case <-time.After(time.Second):
			debug.PrintStack()
			t.Fatal("no events")
		case update := <-ch:
			assertFunc(t, update)
		}
	}

	expectEvent(require.Nil)

	require.Nil(t, ioutil.WriteFile(filePath, []byte("data"), os.ModePerm))

	expectEvent(require.NotNil)

	// https://github.com/fsnotify/fsnotify/issues/11
	if runtime.GOOS != "darwin" {
		expectEvent(require.NotNil)
	}

	_ = os.RemoveAll(root)

	expectEvent(require.Nil)

	_ = os.MkdirAll(path, os.ModePerm)
	require.Nil(t, ioutil.WriteFile(filePath, []byte("data"), os.ModePerm))

	expectEvent(require.NotNil)
}<|MERGE_RESOLUTION|>--- conflicted
+++ resolved
@@ -1,8 +1,4 @@
-<<<<<<< HEAD
-// Copyright (c) 2021 Doc.ai and/or its affiliates.
-=======
 // Copyright (c) 2020-2021 Doc.ai and/or its affiliates.
->>>>>>> 3cc35eb3
 //
 // SPDX-License-Identifier: Apache-2.0
 //
