// Copyright (c) 2022-2024 Cisco and/or its affiliates.
//
// SPDX-License-Identifier: Apache-2.0
//
// Licensed under the Apache License, Version 2.0 (the "License");
// you may not use this file except in compliance with the License.
// You may obtain a copy of the License at:
//
//     http://www.apache.org/licenses/LICENSE-2.0
//
// Unless required by applicable law or agreed to in writing, software
// distributed under the License is distributed on an "AS IS" BASIS,
// WITHOUT WARRANTIES OR CONDITIONS OF ANY KIND, either express or implied.
// See the License for the specific language governing permissions and
// limitations under the License.

package vl3

import (
	"net"
	"sync"

	"github.com/networkservicemesh/sdk/pkg/tools/ippool"
)

// IPAM manages vl3 prefixes
type IPAM struct {
	sync.Mutex
	self             net.IPNet
	ipPool           *ippool.IPPool
	excludedPrefixes map[string]struct{}
	clientMask       uint8
	subscriptions    []chan<- struct{}
}

// NewIPAM creates a new vl3 ipam with specified prefix and excluded prefixes
func NewIPAM(ctx context.Context, prefix string, excludedPrefixes []string) *IPAM {
	ipam := new(IPAM)
	ipam.Reset(ctx, prefix, excludedPrefixes)
	return ipam
}

// Subscribe creates a subscription for receiving events about changed prefixes
func (p *IPAM) Subscribe(ch chan<- struct{}) {
	p.Lock()
	defer p.Unlock()
	p.subscriptions = append(p.subscriptions, ch)
}

// Unsubscribe deletes a subscription for receiving events about changed prefixes
func (p *IPAM) Unsubscribe(ch chan<- struct{}) {
	p.Lock()
	defer p.Unlock()
	for i, sub := range p.subscriptions {
		if sub == ch {
			p.subscriptions = append(p.subscriptions[:i], p.subscriptions[i+1:]...)
			return
		}
	}
}

func (p *IPAM) notify() {
	for _, sub := range p.subscriptions {
		sub <- struct{}{}
	}
}

// NewIPAM creates a new vl3 ipam with specified prefix and excluded prefixes
func NewIPAM(prefix string, excludedPrefixes ...string) *IPAM {
	ipam := new(IPAM)
	err := ipam.Reset(prefix, excludedPrefixes...)
	if err != nil {
		panic(err)
	}
	return ipam
}

func (p *IPAM) isInitialized() bool {
	p.Lock()
	defer p.Unlock()

	return p.ipPool != nil
}

func (p *IPAM) selfAddress() *net.IPNet {
	p.Lock()
	defer p.Unlock()
	return &net.IPNet{
		IP: p.self.IP,
		Mask: net.CIDRMask(
			int(p.clientMask),
			int(p.clientMask),
		),
	}
}

func (p *IPAM) selfPrefix() *net.IPNet {
	p.Lock()
	defer p.Unlock()
	r := p.self
	return &r
}

func (p *IPAM) globalIPNet() *net.IPNet {
	p.Lock()
	defer p.Unlock()
	return &net.IPNet{
		IP: p.self.IP,
		Mask: net.CIDRMask(
			int(p.clientMask)/2,
			int(p.clientMask),
		),
	}
}

func (p *IPAM) allocate() (*net.IPNet, error) {
	p.Lock()
	defer p.Unlock()

	ip, err := p.ipPool.Pull()
	if err != nil {
		return nil, err
	}

	r := &net.IPNet{
		IP: ip,
		Mask: net.CIDRMask(
			int(p.clientMask),
			int(p.clientMask),
		),
	}

	p.excludedPrefixes[r.String()] = struct{}{}
	return r, nil
}

func (p *IPAM) freeIfAllocated(ipNet string) {
	p.Lock()
	defer p.Unlock()

	if _, ok := p.excludedPrefixes[ipNet]; ok {
		delete(p.excludedPrefixes, ipNet)
		p.ipPool.AddNetString(ipNet)
	}
}

func (p *IPAM) isExcluded(ipNet string) bool {
	p.Lock()
	defer p.Unlock()

	_, r := p.excludedPrefixes[ipNet]
	return r
}

// Reset resets IPAM's ippol by setting new prefix
func (p *IPAM) Reset(prefix string, excludePrefies ...string) error {
	p.Lock()
	defer p.Unlock()

	_, ipNet, err := net.ParseCIDR(prefix)
	if err != nil {
		return err
	}

	p.self = *ipNet
	p.ipPool = ippool.NewWithNet(ipNet)
	p.excludedPrefixes = make(map[string]struct{})
	p.clientMask = net.IPv6len * 8
	if len(p.self.IP) == net.IPv4len {
		p.clientMask = net.IPv4len * 8
	}
	selfAddress := &net.IPNet{
		IP: p.self.IP,
		Mask: net.CIDRMask(
			int(p.clientMask),
			int(p.clientMask),
		),
	}
	p.excludedPrefixes[selfAddress.String()] = struct{}{}
	p.ipPool.Exclude(selfAddress)

	for _, excludePrefix := range excludePrefies {
		p.ipPool.ExcludeString(excludePrefix)
		p.excludedPrefixes[excludePrefix] = struct{}{}
	}
<<<<<<< HEAD

	return nil
=======
	p.notify()
>>>>>>> 9a9b0e97
}

// ContainsNetString checks if ippool contains net
func (p *IPAM) ContainsNetString(ipNet string) bool {
	p.Lock()
	defer p.Unlock()
	return p.ipPool.ContainsNetString(ipNet)
}<|MERGE_RESOLUTION|>--- conflicted
+++ resolved
@@ -17,6 +17,7 @@
 package vl3
 
 import (
+	"context"
 	"net"
 	"sync"
 
@@ -183,12 +184,9 @@
 		p.ipPool.ExcludeString(excludePrefix)
 		p.excludedPrefixes[excludePrefix] = struct{}{}
 	}
-<<<<<<< HEAD
 
+	p.notify()
 	return nil
-=======
-	p.notify()
->>>>>>> 9a9b0e97
 }
 
 // ContainsNetString checks if ippool contains net
