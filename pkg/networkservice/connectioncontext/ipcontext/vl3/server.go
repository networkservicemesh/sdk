<<<<<<< HEAD
// Copyright (c) 2024 Cisco and/or its affiliates.
=======
// Copyright (c) 2022-2024 Cisco and/or its affiliates.
>>>>>>> f5e9a5c9
//
// SPDX-License-Identifier: Apache-2.0
//
// Licensed under the Apache License, Version 2.0 (the "License");
// you may not use this file except in compliance with the License.
// You may obtain a copy of the License at:
//
//     http://www.apache.org/licenses/LICENSE-2.0
//
// Unless required by applicable law or agreed to in writing, software
// distributed under the License is distributed on an "AS IS" BASIS,
// WITHOUT WARRANTIES OR CONDITIONS OF ANY KIND, either express or implied.
// See the License for the specific language governing permissions and
// limitations under the License.

package vl3

import (
	"context"

	"github.com/pkg/errors"

	"github.com/golang/protobuf/ptypes/empty"
	"github.com/networkservicemesh/api/pkg/api/networkservice"

	"github.com/edwarnicke/genericsync"

	"github.com/networkservicemesh/sdk/pkg/networkservice/core/chain"
	"github.com/networkservicemesh/sdk/pkg/networkservice/core/next"
	"github.com/networkservicemesh/sdk/pkg/tools/ippool"
	"github.com/networkservicemesh/sdk/pkg/tools/log"
)

type vl3Server struct {
<<<<<<< HEAD
	pool      vl3IPAM
	subnetMap genericsync.Map[string, string] // Map connectionId:subnet
=======
	pool *IPAM
>>>>>>> f5e9a5c9
}

// NewServer - returns a new vL3 server instance that manages connection.context.ipcontext for vL3 scenario.
//
//	Produces refresh on prefix update.
//	Requires begin and metdata chain elements.
<<<<<<< HEAD
func NewServer(ctx context.Context, prefixCh <-chan *ipam.PrefixResponse) networkservice.NetworkServiceServer {
	var result = new(vl3Server)

	go func() {
		for resp := range prefixCh {
			var prefix = resp.GetPrefix()
			result.pool.reset(ctx, prefix, resp.GetExcludePrefixes())
			log.FromContext(ctx).Infof("NewServer. Extracted prefix: %s", prefix)
		}
	}()

	return result
=======
func NewServer(ctx context.Context, pool *IPAM) networkservice.NetworkServiceServer {
	return &vl3Server{pool: pool}
>>>>>>> f5e9a5c9
}

// NewDualstackServer - returns a chain of new vL3 server instance that manages connection.context.ipcontext for vL3 scenario.
func NewDualstackServer(ctx context.Context, prefixChs []chan *ipam.PrefixResponse) networkservice.NetworkServiceServer {
	var servers []networkservice.NetworkServiceServer

	for _, prefixCh := range prefixChs {
		servers = append(servers, NewServer(ctx, prefixCh))
	}

	return chain.NewNetworkServiceServer(servers...)
}

func (v *vl3Server) Request(ctx context.Context, request *networkservice.NetworkServiceRequest) (*networkservice.Connection, error) {
	if !v.pool.isInitialized() {
		return nil, errors.New("prefix pool is initializing")
	}
	if request.Connection == nil {
		request.Connection = new(networkservice.Connection)
	}
	var conn = request.GetConnection()
	if conn.GetContext() == nil {
		conn.Context = new(networkservice.ConnectionContext)
	}
	if conn.GetContext().GetIpContext() == nil {
		conn.GetContext().IpContext = new(networkservice.IPContext)
	}

	var ipContext = conn.GetContext().GetIpContext()

	if prevAddress, ok := v.subnetMap.Load(conn.GetId()); ok {
		// Remove previous prefix from IP Context if a current server prefix has changed
		if v.pool.globalIPNet().String() != prevAddress {
			srcNet, err := v.pool.allocate()
			log.FromContext(ctx).Infof("Server Request. Allocated net: %+v for connection: %+v", srcNet.String(), conn.GetId())
			if err != nil {
				return nil, err
			}
			removePreviousPrefixFromIPContext(ipContext, prevAddress)
			ipContext.SrcIpAddrs = append(ipContext.SrcIpAddrs, srcNet.String())
			v.subnetMap.Store(conn.GetId(), v.pool.globalIPNet().String())
		}
	} else {
		srcNet, err := v.pool.allocate()
		log.FromContext(ctx).Infof("Server Request. Allocated initial net: %+v for connection: %+v", srcNet.String(), conn.GetId())
		if err != nil {
			return nil, err
		}
		ipContext.SrcIpAddrs = append(ipContext.SrcIpAddrs, srcNet.String())
		v.subnetMap.Store(conn.GetId(), v.pool.globalIPNet().String())
	}

	addRoute(&ipContext.SrcRoutes, v.pool.selfAddress().String(), v.pool.selfAddress().IP.String())
	addRoute(&ipContext.SrcRoutes, v.pool.selfPrefix().String(), v.pool.selfAddress().IP.String())
	for _, srcAddr := range ipContext.SrcIpAddrs {
		addRoute(&ipContext.DstRoutes, srcAddr, "")
	}
	addAddr(&ipContext.DstIpAddrs, v.pool.selfAddress().String())

	resp, err := next.Server(ctx).Request(ctx, request)
	if err == nil {
		addRoute(&resp.GetContext().GetIpContext().SrcRoutes, v.pool.globalIPNet().String(), v.pool.selfAddress().IP.String())
	}
	return resp, err
}

func (v *vl3Server) Close(ctx context.Context, conn *networkservice.Connection) (*empty.Empty, error) {
	for _, srcAddr := range conn.GetContext().GetIpContext().GetSrcIpAddrs() {
		v.pool.freeIfAllocated(srcAddr)
	}
	v.subnetMap.Delete(conn.GetId())
	return next.Server(ctx).Close(ctx, conn)
}

func addRoute(routes *[]*networkservice.Route, prefix, nextHop string) {
	for _, route := range *routes {
		if route.Prefix == prefix {
			return
		}
	}
	*routes = append(*routes, &networkservice.Route{
		Prefix:  prefix,
		NextHop: nextHop,
	})
}

func addAddr(addrs *[]string, addr string) {
	for _, a := range *addrs {
		if a == addr {
			return
		}
	}
	*addrs = append(*addrs, addr)
}

func removePreviousPrefixFromIPContext(ipContext *networkservice.IPContext, prevAddress string) {
	prevIPPool := ippool.NewWithNetString(prevAddress)

	var srcIPAddrs []string
	for _, ip := range ipContext.SrcIpAddrs {
		if !prevIPPool.ContainsNetString(ip) {
			srcIPAddrs = append(srcIPAddrs, ip)
		}
	}
	ipContext.SrcIpAddrs = srcIPAddrs

	var dstIPAddrs []string
	for _, ip := range ipContext.DstIpAddrs {
		if !prevIPPool.ContainsNetString(ip) {
			dstIPAddrs = append(dstIPAddrs, ip)
		}
	}
	ipContext.DstIpAddrs = dstIPAddrs

	var srcRoutes []*networkservice.Route
	for _, r := range ipContext.SrcRoutes {
		if !prevIPPool.ContainsNetString(r.Prefix) {
			srcRoutes = append(srcRoutes, r)
		}
	}
	ipContext.SrcRoutes = srcRoutes

	var dstRoutes []*networkservice.Route
	for _, r := range ipContext.DstRoutes {
		if !prevIPPool.ContainsNetString(r.Prefix) {
			dstRoutes = append(dstRoutes, r)
		}
	}
	ipContext.DstRoutes = dstRoutes
}<|MERGE_RESOLUTION|>--- conflicted
+++ resolved
@@ -1,8 +1,4 @@
-<<<<<<< HEAD
-// Copyright (c) 2024 Cisco and/or its affiliates.
-=======
 // Copyright (c) 2022-2024 Cisco and/or its affiliates.
->>>>>>> f5e9a5c9
 //
 // SPDX-License-Identifier: Apache-2.0
 //
@@ -30,53 +26,22 @@
 
 	"github.com/edwarnicke/genericsync"
 
-	"github.com/networkservicemesh/sdk/pkg/networkservice/core/chain"
 	"github.com/networkservicemesh/sdk/pkg/networkservice/core/next"
 	"github.com/networkservicemesh/sdk/pkg/tools/ippool"
 	"github.com/networkservicemesh/sdk/pkg/tools/log"
 )
 
 type vl3Server struct {
-<<<<<<< HEAD
-	pool      vl3IPAM
+	pool      *IPAM
 	subnetMap genericsync.Map[string, string] // Map connectionId:subnet
-=======
-	pool *IPAM
->>>>>>> f5e9a5c9
 }
 
 // NewServer - returns a new vL3 server instance that manages connection.context.ipcontext for vL3 scenario.
 //
 //	Produces refresh on prefix update.
 //	Requires begin and metdata chain elements.
-<<<<<<< HEAD
-func NewServer(ctx context.Context, prefixCh <-chan *ipam.PrefixResponse) networkservice.NetworkServiceServer {
-	var result = new(vl3Server)
-
-	go func() {
-		for resp := range prefixCh {
-			var prefix = resp.GetPrefix()
-			result.pool.reset(ctx, prefix, resp.GetExcludePrefixes())
-			log.FromContext(ctx).Infof("NewServer. Extracted prefix: %s", prefix)
-		}
-	}()
-
-	return result
-=======
 func NewServer(ctx context.Context, pool *IPAM) networkservice.NetworkServiceServer {
 	return &vl3Server{pool: pool}
->>>>>>> f5e9a5c9
-}
-
-// NewDualstackServer - returns a chain of new vL3 server instance that manages connection.context.ipcontext for vL3 scenario.
-func NewDualstackServer(ctx context.Context, prefixChs []chan *ipam.PrefixResponse) networkservice.NetworkServiceServer {
-	var servers []networkservice.NetworkServiceServer
-
-	for _, prefixCh := range prefixChs {
-		servers = append(servers, NewServer(ctx, prefixCh))
-	}
-
-	return chain.NewNetworkServiceServer(servers...)
 }
 
 func (v *vl3Server) Request(ctx context.Context, request *networkservice.NetworkServiceRequest) (*networkservice.Connection, error) {
