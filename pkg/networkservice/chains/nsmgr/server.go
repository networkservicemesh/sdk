--- conflicted
+++ resolved
@@ -109,26 +109,6 @@
 	healServer, registerHealClient := heal.NewServer(ctx, addressof.NetworkServiceClient(adapters.NewServerToClient(rv)))
 
 	// Construct Endpoint
-<<<<<<< HEAD
-	rv.Endpoint = endpoint.NewServer(ctx,
-		nsmRegistration.Name,
-		authzServer,
-		tokenGenerator,
-		discover.NewServer(nsClient, nseClient),
-		roundrobin.NewServer(),
-		excludedprefixes.NewServer(ctx),
-		recvfd.NewServer(), // Receive any files passed
-		interpose.NewServer(&interposeRegistryServer),
-		filtermechanisms.NewServer(&urlsRegistryServer),
-		healServer,
-		connect.NewServer(ctx,
-			client.NewClientFactory(
-				client.WithName(nsmRegistration.Name),
-				client.WithRegisterHealClientFunc(registerHealClient),
-				client.WithAdditionalFunctionality(
-					recvfd.NewClient(),
-					sendfd.NewClient(),
-=======
 	rv.Endpoint = endpoint.NewServer(ctx, tokenGenerator,
 		endpoint.WithName(nsmRegistration.Name),
 		endpoint.WithAuthorizeServer(authzServer),
@@ -139,15 +119,15 @@
 			recvfd.NewServer(), // Receive any files passed
 			interpose.NewServer(&interposeRegistryServer),
 			filtermechanisms.NewServer(&urlsRegistryServer),
+			healServer,
 			connect.NewServer(ctx,
 				client.NewClientFactory(
 					client.WithName(nsmRegistration.Name),
-					client.WithHeal(addressof.NetworkServiceClient(adapters.NewServerToClient(rv))),
+					client.WithRegisterHealClientFunc(registerHealClient),
 					client.WithAdditionalFunctionality(
 						recvfd.NewClient(),
 						sendfd.NewClient(),
 					),
->>>>>>> 01cd1e0d
 				),
 				clientDialOptions...),
 			sendfd.NewServer()),
